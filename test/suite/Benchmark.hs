--- conflicted
+++ resolved
@@ -28,24 +28,14 @@
 import qualified Heist.Compiled.Internal  as CI
 import qualified Heist.Interpreted        as I
 import           Heist.TestCommon
-<<<<<<< HEAD
-import           Heist.Types
-=======
 import           Heist.Internal.Types
->>>>>>> 973f259c
 ------------------------------------------------------------------------------
 
 loadWithCache baseDir = do
     etm <- runEitherT $ do
-<<<<<<< HEAD
-        let hc = HeistConfig mempty defaultLoadTimeSplices mempty mempty
-                             [loadTemplates baseDir] "" False
-        initHeistWithCacheTag hc
-=======
         let sc = SpliceConfig mempty defaultLoadTimeSplices mempty mempty
                               [loadTemplates baseDir]
         initHeistWithCacheTag $ HeistConfig sc "" False
->>>>>>> 973f259c
     either (error . unlines) (return . fst) etm
 
 main = do
