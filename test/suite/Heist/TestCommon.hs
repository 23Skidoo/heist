module Heist.TestCommon where

------------------------------------------------------------------------------
import           Blaze.ByteString.Builder
import           Control.Error
import           Control.Monad.Trans
import           Data.ByteString.Char8      (ByteString)
import qualified Data.ByteString.Char8      as B
import           Data.Map.Syntax
import           Data.Maybe
import           Data.Monoid


------------------------------------------------------------------------------
import           Heist
import qualified Heist.Compiled             as C
<<<<<<< HEAD
=======
import           Heist.Internal.Types
>>>>>>> 973f259c
import qualified Heist.Interpreted          as I
import qualified Heist.Interpreted.Internal as I
import qualified Text.XmlHtml               as X


------------------------------------------------------------------------------
-- | The default doctype given to templates
doctype :: ByteString
doctype = B.concat
    [ "<!DOCTYPE html PUBLIC \"-//W3C//DTD XHTML 1.0 Strict//EN\" "
    , "'http://www.w3.org/TR/xhtml1/DTD/xhtml1-strict.dtd'>" ]


loadT :: MonadIO m
      => FilePath
      -> Splices (I.Splice m)
      -> Splices (I.Splice IO)
      -> Splices (C.Splice m)
      -> Splices (AttrSplice m)
      -> IO (Either [String] (HeistState m))
loadT baseDir a b c d = runEitherT $ do
<<<<<<< HEAD
    let hc = HeistConfig (defaultInterpretedSplices `mappend` a)
                         (defaultLoadTimeSplices `mappend` b) c d
                         [loadTemplates baseDir] "" False
    initHeist hc
=======
    let sc = SpliceConfig (defaultInterpretedSplices `mappend` a)
                          (defaultLoadTimeSplices `mappend` b) c d
                          [loadTemplates baseDir]
    initHeist $ HeistConfig sc "" False
>>>>>>> 973f259c


------------------------------------------------------------------------------
loadIO :: FilePath
       -> Splices (I.Splice IO)
       -> Splices (I.Splice IO)
       -> Splices (C.Splice IO)
       -> Splices (AttrSplice IO)
       -> IO (Either [String] (HeistState IO))
loadIO baseDir a b c d = runEitherT $ do
<<<<<<< HEAD
    let hc = HeistConfig (defaultInterpretedSplices >> a)
                         (defaultLoadTimeSplices >> b) c d
                         [loadTemplates baseDir] "" False
    initHeist hc
=======
    let sc = SpliceConfig (defaultInterpretedSplices >> a)
                          (defaultLoadTimeSplices >> b) c d
                          [loadTemplates baseDir]
    initHeist $ HeistConfig sc "" False
>>>>>>> 973f259c


------------------------------------------------------------------------------
loadHS :: FilePath -> IO (HeistState IO)
loadHS baseDir = do
    etm <- runEitherT $ do
<<<<<<< HEAD
        let hc = HeistConfig defaultInterpretedSplices
                             defaultLoadTimeSplices mempty mempty
                             [loadTemplates baseDir] "" False
        initHeist hc
=======
        let sc = SpliceConfig defaultInterpretedSplices
                              defaultLoadTimeSplices mempty mempty
                              [loadTemplates baseDir]
        initHeist $ HeistConfig sc "" False
>>>>>>> 973f259c
    either (error . concat) return etm


loadEmpty :: Splices (I.Splice IO)
          -> Splices (I.Splice IO)
          -> Splices (C.Splice IO)
          -> Splices (AttrSplice IO)
          -> IO (HeistState IO)
loadEmpty a b c d = do
<<<<<<< HEAD
    let hc = HeistConfig (defaultInterpretedSplices `mappend` a)
                         (defaultLoadTimeSplices `mappend` b) c d mempty
                         "" False
    res <- runEitherT $ initHeist hc
=======
    let sc = SpliceConfig (defaultInterpretedSplices `mappend` a)
                          (defaultLoadTimeSplices `mappend` b) c d mempty
    res <- runEitherT $ initHeist $ HeistConfig sc "" False
>>>>>>> 973f259c
    either (error . concat) return res


testTemplate :: FilePath -> ByteString -> IO ByteString
testTemplate tdir tname = do
    ts <- loadHS tdir
    Just (resDoc, _) <- I.renderTemplate ts tname
    return $ toByteString resDoc


testTemplateEval :: ByteString -> IO (Maybe Template)
testTemplateEval tname = do
    ts <- loadHS "templates"
    md <- evalHeistT (I.evalWithDoctypes tname) (X.TextNode "") ts
    return $ fmap X.docContent md


------------------------------------------------------------------------------
-- | Reloads the templates from disk and renders the specified
-- template.  (Old convenience code.)
quickRender :: FilePath -> ByteString -> IO (Maybe ByteString)
quickRender baseDir name = do
    ts  <- loadHS baseDir
    res <- I.renderTemplate ts name
    return (fmap (toByteString . fst) res)

cRender :: HeistState IO -> ByteString -> IO ByteString
cRender hs name = do
    builder <- fst $ fromJust $ C.renderTemplate hs name
    return $ toByteString builder

iRender :: HeistState IO -> ByteString -> IO ByteString
iRender hs name = do
    builder <- I.renderTemplate hs name
    return $ toByteString $ fst $ fromJust builder
<|MERGE_RESOLUTION|>--- conflicted
+++ resolved
@@ -14,10 +14,7 @@
 ------------------------------------------------------------------------------
 import           Heist
 import qualified Heist.Compiled             as C
-<<<<<<< HEAD
-=======
 import           Heist.Internal.Types
->>>>>>> 973f259c
 import qualified Heist.Interpreted          as I
 import qualified Heist.Interpreted.Internal as I
 import qualified Text.XmlHtml               as X
@@ -39,17 +36,10 @@
       -> Splices (AttrSplice m)
       -> IO (Either [String] (HeistState m))
 loadT baseDir a b c d = runEitherT $ do
-<<<<<<< HEAD
-    let hc = HeistConfig (defaultInterpretedSplices `mappend` a)
-                         (defaultLoadTimeSplices `mappend` b) c d
-                         [loadTemplates baseDir] "" False
-    initHeist hc
-=======
     let sc = SpliceConfig (defaultInterpretedSplices `mappend` a)
                           (defaultLoadTimeSplices `mappend` b) c d
                           [loadTemplates baseDir]
     initHeist $ HeistConfig sc "" False
->>>>>>> 973f259c
 
 
 ------------------------------------------------------------------------------
@@ -60,34 +50,20 @@
        -> Splices (AttrSplice IO)
        -> IO (Either [String] (HeistState IO))
 loadIO baseDir a b c d = runEitherT $ do
-<<<<<<< HEAD
-    let hc = HeistConfig (defaultInterpretedSplices >> a)
-                         (defaultLoadTimeSplices >> b) c d
-                         [loadTemplates baseDir] "" False
-    initHeist hc
-=======
     let sc = SpliceConfig (defaultInterpretedSplices >> a)
                           (defaultLoadTimeSplices >> b) c d
                           [loadTemplates baseDir]
     initHeist $ HeistConfig sc "" False
->>>>>>> 973f259c
 
 
 ------------------------------------------------------------------------------
 loadHS :: FilePath -> IO (HeistState IO)
 loadHS baseDir = do
     etm <- runEitherT $ do
-<<<<<<< HEAD
-        let hc = HeistConfig defaultInterpretedSplices
-                             defaultLoadTimeSplices mempty mempty
-                             [loadTemplates baseDir] "" False
-        initHeist hc
-=======
         let sc = SpliceConfig defaultInterpretedSplices
                               defaultLoadTimeSplices mempty mempty
                               [loadTemplates baseDir]
         initHeist $ HeistConfig sc "" False
->>>>>>> 973f259c
     either (error . concat) return etm
 
 
@@ -97,16 +73,9 @@
           -> Splices (AttrSplice IO)
           -> IO (HeistState IO)
 loadEmpty a b c d = do
-<<<<<<< HEAD
-    let hc = HeistConfig (defaultInterpretedSplices `mappend` a)
-                         (defaultLoadTimeSplices `mappend` b) c d mempty
-                         "" False
-    res <- runEitherT $ initHeist hc
-=======
     let sc = SpliceConfig (defaultInterpretedSplices `mappend` a)
                           (defaultLoadTimeSplices `mappend` b) c d mempty
     res <- runEitherT $ initHeist $ HeistConfig sc "" False
->>>>>>> 973f259c
     either (error . concat) return res
 
 
