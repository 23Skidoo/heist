{-# LANGUAGE OverloadedStrings #-}

module Heist.Compiled.Tests
  ( tests
  ) where

import           Blaze.ByteString.Builder
import           Control.Error
<<<<<<< HEAD
=======
import           Control.Lens
>>>>>>> 973f259c
import           Control.Monad.Trans
import           Data.Map.Syntax
import           Data.Monoid
import           Test.Framework (Test)
import           Test.Framework.Providers.HUnit
import qualified Test.HUnit as H


------------------------------------------------------------------------------
import           Heist
import           Heist.Compiled
<<<<<<< HEAD
=======
import           Heist.Internal.Types
>>>>>>> 973f259c
import           Heist.Tutorial.CompiledSplices
import           Heist.TestCommon

-- NOTE: We can't test compiled templates on the templates directory as it
-- stands today because that directory contains some error conditions such as
-- infinite bind loops, apply tags with no template attribute, and apply tags
-- with ".." in the tag path (which doesn't currently work).

tests :: [Test]
tests = [ testCase     "compiled/simple"       simpleCompiledTest
        , testCase     "compiled/people"       peopleTest
        , testCase     "compiled/namespace1"    namespaceTest1
        , testCase     "compiled/namespace2"    namespaceTest2
        , testCase     "compiled/namespace3"    namespaceTest3
        , testCase     "compiled/namespace4"    namespaceTest4
        , testCase     "compiled/namespace5"    namespaceTest5
        ]

simpleCompiledTest :: IO ()
simpleCompiledTest = do
    res <- runWithStateSplice "templates"
    H.assertEqual "compiled state splice" expected res
  where
    expected =
      mappend doctype "\n&#10;<html>&#10;3&#10;</html>&#10;"

peopleTest :: IO ()
peopleTest = do
    res <- personListTest "templates"
    H.assertEqual "people splice" expected res
  where
    expected =
      mappend doctype "\n&#10;<p>Doe, John: 42&#32;years old</p>&#10;&#10;<p>Smith, Jane: 21&#32;years old</p>&#10;&#10;"

templateHC :: HeistConfig IO
<<<<<<< HEAD
templateHC =
    emptyHC { hcLoadTimeSplices = defaultLoadTimeSplices
            , hcCompiledSplices = "foo" ## return (yieldPureText "aoeu")
            , hcTemplateLocations = [loadTemplates "templates"]
            , hcNamespace = ""
            , hcErrorNotBound = False
            }
=======
templateHC = HeistConfig sc "" False
  where
    sc = mempty & scLoadTimeSplices .~ defaultLoadTimeSplices
                & scCompiledSplices .~ ("foo" ## return (yieldPureText "aoeu"))
                & scTemplateLocations .~ [loadTemplates "templates"]
>>>>>>> 973f259c

namespaceTest1 :: IO ()
namespaceTest1 = do
    res <- runEitherT $ do
        hs <- initHeist templateHC
        runner <- noteT ["Error rendering"] $ hoistMaybe $
                    renderTemplate hs "namespaces"
        b <- lift $ fst runner
        return $ toByteString b

    H.assertEqual "namespace test" (Right expected) res
  where
    expected = mappend doctype "\nAlpha\naoeu&#10;Beta\n<h:foo aoeu='htns'>Inside h:foo</h:foo>&#10;End\n"


namespaceTest2 :: IO ()
namespaceTest2 = do
    res <- runEitherT $ do
<<<<<<< HEAD
        hs <- initHeist $ templateHC { hcErrorNotBound = True }
=======
        hs <- initHeist $ templateHC & hcErrorNotBound .~ True
>>>>>>> 973f259c
        runner <- noteT ["Error rendering"] $ hoistMaybe $
                    renderTemplate hs "namespaces"
        b <- lift $ fst runner
        return $ toByteString b

    H.assertEqual "namespace test" (Right expected) res
  where
    expected = mappend doctype "\nAlpha\naoeu&#10;Beta\n<h:foo aoeu='htns'>Inside h:foo</h:foo>&#10;End\n"


namespaceTest3 :: IO ()
namespaceTest3 = do
    res <- runEitherT $ do
<<<<<<< HEAD
        hs <- initHeist templateHC { hcNamespace = "h" }
=======
        hs <- initHeist $ templateHC & hcNamespace .~ "h"
>>>>>>> 973f259c
        runner <- noteT ["Error rendering"] $ hoistMaybe $
                    renderTemplate hs "namespaces"
        b <- lift $ fst runner
        return $ toByteString b

    H.assertEqual "namespace test" (Right expected) res
  where
    expected = mappend doctype "\nAlpha\n<foo aoeu='htns'>Inside foo</foo>&#10;Beta\naoeu&#10;End\n"


namespaceTest4 :: IO ()
namespaceTest4 = do
    res <- runEitherT $ do
<<<<<<< HEAD
        hs <- initHeist $ templateHC { hcNamespace = "h"
                                     , hcErrorNotBound = True }
=======
        hs <- initHeist $ templateHC & hcNamespace .~ "h"
                                     & hcErrorNotBound .~ True
>>>>>>> 973f259c
        runner <- noteT ["Error rendering"] $ hoistMaybe $
                    renderTemplate hs "namespaces"
        b <- lift $ fst runner
        return $ toByteString b

    H.assertEqual "namespace test" (Right expected) res
  where
    expected = mappend doctype "\nAlpha\n<foo aoeu='htns'>Inside foo</foo>&#10;Beta\naoeu&#10;End\n"


namespaceTest5 :: IO ()
namespaceTest5 = do
    res <- runEitherT $ do
<<<<<<< HEAD
        hs <- initHeist $ templateHC { hcNamespace = "h"
                                     , hcCompiledSplices = mempty
                                     , hcErrorNotBound = True }
=======
        hs <- initHeist $ templateHC & hcNamespace .~ "h"
                                     & hcCompiledSplices .~ mempty
                                     & hcErrorNotBound .~ True
>>>>>>> 973f259c
        runner <- noteT ["Error rendering"] $ hoistMaybe $
                    renderTemplate hs "namespaces"
        b <- lift $ fst runner
        return $ toByteString b

    H.assertEqual "namespace test" (Left ["templates/namespaces.tpl: No splice bound for h:foo"]) res
<<<<<<< HEAD
  where
    expected = mappend doctype "\nAlpha\n<foo aoeu='htns'>Inside foo</foo>&#10;Beta\naoeu&#10;End\n"
=======
>>>>>>> 973f259c

<|MERGE_RESOLUTION|>--- conflicted
+++ resolved
@@ -6,10 +6,7 @@
 
 import           Blaze.ByteString.Builder
 import           Control.Error
-<<<<<<< HEAD
-=======
 import           Control.Lens
->>>>>>> 973f259c
 import           Control.Monad.Trans
 import           Data.Map.Syntax
 import           Data.Monoid
@@ -21,10 +18,7 @@
 ------------------------------------------------------------------------------
 import           Heist
 import           Heist.Compiled
-<<<<<<< HEAD
-=======
 import           Heist.Internal.Types
->>>>>>> 973f259c
 import           Heist.Tutorial.CompiledSplices
 import           Heist.TestCommon
 
@@ -60,21 +54,11 @@
       mappend doctype "\n&#10;<p>Doe, John: 42&#32;years old</p>&#10;&#10;<p>Smith, Jane: 21&#32;years old</p>&#10;&#10;"
 
 templateHC :: HeistConfig IO
-<<<<<<< HEAD
-templateHC =
-    emptyHC { hcLoadTimeSplices = defaultLoadTimeSplices
-            , hcCompiledSplices = "foo" ## return (yieldPureText "aoeu")
-            , hcTemplateLocations = [loadTemplates "templates"]
-            , hcNamespace = ""
-            , hcErrorNotBound = False
-            }
-=======
 templateHC = HeistConfig sc "" False
   where
     sc = mempty & scLoadTimeSplices .~ defaultLoadTimeSplices
                 & scCompiledSplices .~ ("foo" ## return (yieldPureText "aoeu"))
                 & scTemplateLocations .~ [loadTemplates "templates"]
->>>>>>> 973f259c
 
 namespaceTest1 :: IO ()
 namespaceTest1 = do
@@ -93,11 +77,7 @@
 namespaceTest2 :: IO ()
 namespaceTest2 = do
     res <- runEitherT $ do
-<<<<<<< HEAD
-        hs <- initHeist $ templateHC { hcErrorNotBound = True }
-=======
         hs <- initHeist $ templateHC & hcErrorNotBound .~ True
->>>>>>> 973f259c
         runner <- noteT ["Error rendering"] $ hoistMaybe $
                     renderTemplate hs "namespaces"
         b <- lift $ fst runner
@@ -111,11 +91,7 @@
 namespaceTest3 :: IO ()
 namespaceTest3 = do
     res <- runEitherT $ do
-<<<<<<< HEAD
-        hs <- initHeist templateHC { hcNamespace = "h" }
-=======
         hs <- initHeist $ templateHC & hcNamespace .~ "h"
->>>>>>> 973f259c
         runner <- noteT ["Error rendering"] $ hoistMaybe $
                     renderTemplate hs "namespaces"
         b <- lift $ fst runner
@@ -129,13 +105,8 @@
 namespaceTest4 :: IO ()
 namespaceTest4 = do
     res <- runEitherT $ do
-<<<<<<< HEAD
-        hs <- initHeist $ templateHC { hcNamespace = "h"
-                                     , hcErrorNotBound = True }
-=======
         hs <- initHeist $ templateHC & hcNamespace .~ "h"
                                      & hcErrorNotBound .~ True
->>>>>>> 973f259c
         runner <- noteT ["Error rendering"] $ hoistMaybe $
                     renderTemplate hs "namespaces"
         b <- lift $ fst runner
@@ -149,24 +120,12 @@
 namespaceTest5 :: IO ()
 namespaceTest5 = do
     res <- runEitherT $ do
-<<<<<<< HEAD
-        hs <- initHeist $ templateHC { hcNamespace = "h"
-                                     , hcCompiledSplices = mempty
-                                     , hcErrorNotBound = True }
-=======
         hs <- initHeist $ templateHC & hcNamespace .~ "h"
                                      & hcCompiledSplices .~ mempty
                                      & hcErrorNotBound .~ True
->>>>>>> 973f259c
         runner <- noteT ["Error rendering"] $ hoistMaybe $
                     renderTemplate hs "namespaces"
         b <- lift $ fst runner
         return $ toByteString b
 
-    H.assertEqual "namespace test" (Left ["templates/namespaces.tpl: No splice bound for h:foo"]) res
-<<<<<<< HEAD
-  where
-    expected = mappend doctype "\nAlpha\n<foo aoeu='htns'>Inside foo</foo>&#10;Beta\naoeu&#10;End\n"
-=======
->>>>>>> 973f259c
-
+    H.assertEqual "namespace test" (Left ["templates/namespaces.tpl: No splice bound for h:foo"]) res