--- conflicted
+++ resolved
@@ -27,13 +27,8 @@
   , emptyHeistConfig
 
   -- * Core Heist data types
-<<<<<<< HEAD
-  , HeistConfig(..)
-  , emptyHC
-=======
   , SpliceConfig
   , HeistConfig
->>>>>>> 973f259c
   , TemplateRepo
   , TemplateLocation
   , Template
@@ -82,12 +77,7 @@
   , getXMLDoc
   , tellSpliceError
   , orError
-<<<<<<< HEAD
   , Splices
-  , mapS
-=======
-  , module Heist.SpliceAPI
->>>>>>> 973f259c
   ) where
 
 
@@ -111,72 +101,10 @@
 import           Heist.Common
 import qualified Heist.Compiled.Internal       as C
 import qualified Heist.Interpreted.Internal    as I
-<<<<<<< HEAD
-import           Heist.Splices
-import           Heist.Types
-------------------------------------------------------------------------------
-
-
-------------------------------------------------------------------------------
-type TemplateRepo = HashMap TPath DocumentFile
-
-
-------------------------------------------------------------------------------
--- | An IO action for getting a template repo from this location.  By not just
--- using a directory path here, we support templates loaded from a database,
--- retrieved from the network, or anything else you can think of.
-type TemplateLocation = EitherT [String] IO TemplateRepo
-
-
-------------------------------------------------------------------------------
-data HeistConfig m = HeistConfig
-    { hcInterpretedSplices :: Splices (I.Splice m)
-        -- ^ Interpreted splices are the splices that Heist has always had.
-        -- They return a list of nodes and are processed at runtime.
-    , hcLoadTimeSplices    :: Splices (I.Splice IO)
-        -- ^ Load time splices are like interpreted splices because they
-        -- return a list of nodes.  But they are like compiled splices because
-        -- they are processed once at load time.  All of Heist's built-in
-        -- splices should be used as load time splices.
-    , hcCompiledSplices    :: Splices (C.Splice m)
-        -- ^ Compiled splices return a DList of Chunks and are processed at
-        -- load time to generate a runtime monad action that will be used to
-        -- render the template.
-    , hcAttributeSplices   :: Splices (AttrSplice m)
-        -- ^ Attribute splices are bound to attribute names and return a list
-        -- of attributes.
-    , hcTemplateLocations  :: [TemplateLocation]
-        -- ^ A list of all the locations that Heist should get its templates
-        -- from.
-    , hcNamespace          :: Text
-
-        -- | Whether to throw an error when a tag wih the heist namespace does
-        -- not correspond to a bound splice.  When not using a namespace, this
-        -- flag is ignored.
-    , hcErrorNotBound      :: Bool
-    }
-
-
-emptyHC :: HeistConfig m
-emptyHC = HeistConfig mempty mempty mempty mempty mempty "" False
-=======
-import           Heist.SpliceAPI
 import           Heist.Splices
 import           Heist.Internal.Types
 ------------------------------------------------------------------------------
->>>>>>> 973f259c
-
-instance Monoid (HeistConfig m) where
-  mempty      = emptyHC
-  mappend (HeistConfig a b c d e f g) (HeistConfig a' b' c' d' e' f' g') =
-    HeistConfig (a <> a')
-                (b <> b')
-                (c <> c')
-                (d <> d')
-                (e <> e')
-                -- NB: using Last-like behaviour for 'hcNamespace'.
-                (if T.null f' then f else f')
-                (g || g')
+
 
 ------------------------------------------------------------------------------
 -- | The built-in set of splices that you should use in compiled splice mode.
@@ -313,14 +241,10 @@
            -> HeistConfig n
            -> TemplateRepo
            -> EitherT [String] IO (HeistState n)
-<<<<<<< HEAD
-initHeist' keyGen (HeistConfig i lt c a _ ns enn) repo = do
-    let empty = emptyHS keyGen
-=======
+
 initHeist' keyGen (HeistConfig sc ns enn) repo = do
     let empty = emptyHS keyGen
     let (SpliceConfig i lt c a _) = sc
->>>>>>> 973f259c
     tmap <- preproc keyGen lt repo ns
     let prefix = mkSplicePrefix ns
     is <- runHashMap $ mapK (prefix<>) i
@@ -386,11 +310,7 @@
 initHeistWithCacheTag :: MonadIO n
                       => HeistConfig n
                       -> EitherT [String] IO (HeistState n, CacheTagState)
-<<<<<<< HEAD
-initHeistWithCacheTag (HeistConfig i lt c a locations ns enn) = do
-=======
 initHeistWithCacheTag (HeistConfig sc ns enn) = do
->>>>>>> 973f259c
     (ss, cts) <- liftIO mkCacheTag
     let tag = "cache"
     keyGen <- lift HE.newKeyGen
@@ -401,16 +321,8 @@
     -- here by itself because interpreted templates don't get the same load
     -- time splices as compiled templates.
     rawWithCache <- preproc keyGen (tag ## ss) (Map.unions repos) ns
-
-<<<<<<< HEAD
-    let hc' = HeistConfig (i <> (tag #! cacheImpl cts)) lt
-                          (c <> (tag #! cacheImplCompiled cts))
-                          a locations ns enn
-    hs <- initHeist' keyGen hc' rawWithCache
-=======
     let sc' = SpliceConfig (tag #! cacheImpl cts) mempty
                            (tag #! cacheImplCompiled cts) mempty mempty
     let hc = HeistConfig (mappend sc sc') ns enn
     hs <- initHeist' keyGen hc rawWithCache
->>>>>>> 973f259c
     return (hs, cts)
